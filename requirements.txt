# Specify the version constraint for setuptools
setuptools<58

# Basic libraries for handling VCF files
pyvcf

# Other useful libraries for data handling and analysis
pandas
numpy
scipy

# Optional: Biopython for additional bioinformatics tools
biopython

# kipoiseq
kipoiseq

# pyfaidx
pyfaidx

<<<<<<< HEAD
# sgkit
sgkit

# pyliftover
pyliftover
=======
# tokenizers
tokenizers
>>>>>>> e85d6b34
<|MERGE_RESOLUTION|>--- conflicted
+++ resolved
@@ -18,13 +18,11 @@
 # pyfaidx
 pyfaidx
 
-<<<<<<< HEAD
 # sgkit
 sgkit
 
 # pyliftover
 pyliftover
-=======
+
 # tokenizers
-tokenizers
->>>>>>> e85d6b34
+tokenizers