import numpy as np
import torch
import math
import os
import yaml
from tqdm import tqdm
from sklearn.decomposition import PCA

<<<<<<< HEAD

def apply_pca_torch(data, n_components=16):
    # Ensure data is a torch tensor and optionally move data to GPU
    data_tensor = torch.tensor(data).float()
    if torch.cuda.is_available():
        data_tensor = data_tensor.cuda()

    # Reshape the data
    reshaped_data = data_tensor.reshape(-1, data_tensor.shape[-1])  # Reshape to (num_samples * 1024, 128)

    # Center the data by subtracting the mean
    mean = torch.mean(reshaped_data, dim=0)
    data_centered = reshaped_data - mean

    # Compute SVD
    U, S, V = torch.svd(data_centered)

    # Compute PCA by projecting the data onto the principal components
    pca_transformed_data = torch.mm(data_centered, V[:, :n_components])

    # Reshape back to the original shape
    pca_transformed_data = pca_transformed_data.reshape(data_tensor.shape[:-1] + (-1,))  # Reshape back to (num_samples, 1024, n_components)

    # Optionally move data back to CPU
    pca_transformed_data = pca_transformed_data.cpu()

    return pca_transformed_data.numpy()  # Convert to numpy if needed


=======
>>>>>>> db8451e1
def apply_pca(data, n_components=16):
    # Reshape the data
    reshaped_data = data.reshape(-1, data.shape[-1])  # Reshape to (num_samples * 1024, 128)

    # Apply PCA
    pca = PCA(n_components=n_components)
    pca.fit(reshaped_data)
    pca_transformed_data = pca.transform(reshaped_data)

    # Reshape back to the original shape
    pca_transformed_data = pca_transformed_data.reshape(data.shape[:-1] + (-1,))  # Reshape back to (num_samples, 1024, n_components)

    return pca_transformed_data

def get_mapped_class(data, task='classification'):
    x_class = {}
    y_class = {}
    x_count = 0
    y_count = 0
    for i in tqdm(range(len(data)), desc="Mapping Annotation classes"):
        x, y = data[i]
        annotation = x[2]
        if annotation not in x_class:
            x_class[annotation] = x_count
            x_count += 1
        if task == 'classification':
            if y not in y_class:
                y_class[y] = y_count
                y_count += 1
    return x_class, y_class

def map_to_given_class(data, x_class, y_class, task='classification'):
    for i in range(len(data)):
        element = data[i]
        x, y = element
        annotation = x[2]
        x[2] = x_class[annotation]
        if task == 'classification':
            element[1] = y_class[y]
        elif task == 'regression':
            element[1] = torch.tensor([y], dtype=np.float32)
    return data

def map_to_class(data, task='classification', dataset_name="test", path='root/data/npy_output'):
    # x = (reference, alternate, annotation)
    # map x annotation to corresponding class label
    # y = target， e.g. beneign or pathogenic, slope, p_val, splice_change
    # for classification task, map y to corresponding class label
    # for regression task, keep y as it is
    # save the mapping as a file
    x_class = {}
    y_class = {}
    x_count = 0
    y_count = 0
    for i in range(len(data)):
        element = data[i]
        x, y = element
        annotation = x[2]
        if annotation not in x_class:
            x_class[annotation] = x_count
            x_count += 1
        x[2] = x_class[annotation]
        if task == 'classification':
            if y not in y_class:
                y_class[y] = y_count
                y_count += 1
            element[1] = y_class[y]
        if task == 'regression':
            # ensure y is torch tensor float
            element[1] = torch.tensor([y], dtype=np.float32)
    with open(f'{path}/{dataset_name}_x_class.yaml', 'w') as f:
        yaml.dump(x_class, f)
    with open(f'{path}/{dataset_name}_y_class.yaml', 'w') as f:
        yaml.dump(y_class, f)
    return x_class, y_class

def has_cache(cache_dir, base_filename):
    return os.path.exists(f'{cache_dir}/{base_filename}_seq1_0.npy')


def get_cache(base_filename, cache_dir='root/data/npy_output'):
    if has_cache(cache_dir, base_filename):
        print(f"Cache file {base_filename} already exists.")
        # get a list of files under the directory
        files = os.listdir(cache_dir)
        seq1_paths = [f'{cache_dir}/{f}' for f in files if f.startswith(f'{base_filename}_seq1')]
        seq2_paths = [f'{cache_dir}/{f}' for f in files if f.startswith(f'{base_filename}_seq2')]
        annot_paths = [f'{cache_dir}/{f}' for f in files if f.startswith(f'{base_filename}_annot')]
        label_paths = [f'{cache_dir}/{f}' for f in files if f.startswith(f'{base_filename}_y')]
    else:
        seq1_paths = None
        seq2_paths = None
        annot_paths = None
        label_paths = None
    # sort the paths
    seq1_paths = sorted(seq1_paths)
    seq2_paths = sorted(seq2_paths)
    annot_paths = sorted(annot_paths)
    label_paths = sorted(label_paths)
    return seq1_paths, seq2_paths, annot_paths, label_paths

def save_data(data, base_filename='data', base_index=0, base_dir='root/data/npy_output',pca_components=16):

    base_filename = f'{base_dir}/{base_filename}'
    seq1_paths = None
    seq2_paths = None
    annot_paths = None
    label_paths = None
    # Check if the data list is empty
    if not data:
        raise ValueError("Data list is empty.")

    num_items = len(data)
    print(f"Saving {num_items} items to {base_filename}...")
    # Determine the data types from the first element
    x, first_y = data[0]
    first_int_val = x[2]
    dtype_int_val = np.array(first_int_val).dtype
    dtype_y = np.array(first_y).dtype

    chunk = data
    seq1s = [np.array(d[0][0]) for d in chunk]
    seq2s = [np.array(d[0][1]) for d in chunk]
    annotation = np.array([d[0][2] for d in chunk], dtype=dtype_int_val)
    y = np.array([d[1] for d in chunk], dtype=dtype_y)

    ##########################
    # Try pca
    ##########################
    seq1s = apply_pca_torch(np.array(seq1s),n_components=pca_components)
    seq2s = apply_pca_torch(np.array(seq2s),n_components=pca_components)

    # Save each component of the chunk
    filename = f'{base_filename}_seq1_{base_index}.npy'
    with open(filename, 'wb') as f:
        element = np.array(seq1s, dtype=np.float32)
        print(f"shape of seq1s: {element.shape}")
        print(f"first 10 elements of seq1s: {element[0][0][0][:10]}")
        data_to_save = element.tobytes()
        f.write(data_to_save)
    filename = f'{base_filename}_seq2_{base_index}.npy'
    with open(filename, 'wb') as f:
        data_to_save = np.array(seq2s, dtype=np.float32).tobytes()
        f.write(data_to_save)
    filename = f'{base_filename}_annot_{base_index}.npy'
    with open(filename, 'wb') as f:
        data_to_save = np.array(annotation, dtype=dtype_int_val).tobytes()
        f.write(data_to_save)
    filename = f'{base_filename}_y_{base_index}.npy'
    with open(filename, 'wb') as f:
        data_to_save = np.array(y, dtype=dtype_y).tobytes()
        f.write(data_to_save)

    seq1_paths = f'{base_filename}_seq1_{base_index}.npy'
    seq2_paths = f'{base_filename}_seq2_{base_index}.npy'
    annot_paths = f'{base_filename}_annot_{base_index}.npy'
    label_paths = f'{base_filename}_y_{base_index}.npy'
    print(f"Dtype of annotation: {dtype_int_val} and dtype of y: {dtype_y}")
    return seq1_paths, seq2_paths, annot_paths, label_paths


def load_data(seq1_paths, seq2_paths, annot_paths, label_paths):
    seq1 = np.load(seq1_paths, mmap_mode='r')
    seq2 = np.load(seq2_paths, mmap_mode='r')
    annot = np.load(annot_paths, mmap_mode='r')
    y = np.load(label_paths, mmap_mode='r')
    return seq1, seq2, annot, y<|MERGE_RESOLUTION|>--- conflicted
+++ resolved
@@ -6,7 +6,7 @@
 from tqdm import tqdm
 from sklearn.decomposition import PCA
 
-<<<<<<< HEAD
+
 
 def apply_pca_torch(data, n_components=16):
     # Ensure data is a torch tensor and optionally move data to GPU
@@ -36,8 +36,6 @@
     return pca_transformed_data.numpy()  # Convert to numpy if needed
 
 
-=======
->>>>>>> db8451e1
 def apply_pca(data, n_components=16):
     # Reshape the data
     reshaped_data = data.reshape(-1, data.shape[-1])  # Reshape to (num_samples * 1024, 128)
