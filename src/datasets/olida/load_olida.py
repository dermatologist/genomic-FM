import pandas as pd
import re
from pyliftover import LiftOver
from src.sequence_extractor import GenomeSequenceExtractor
import random
from tqdm import tqdm

# List of files to load
files = {
    "genepairs": "./root/data/olida/GeneCombination.tsv",
    "genes": "./root/data/olida/Gene.tsv",
    "variantcombinations": "./root/data/olida/Combination.tsv",
    "snv": "./root/data/olida/SMALLVARIANT.tsv",
    "cnv": "./root/data/olida/CNV.tsv"
}

# Function to load data based on file extension
def load_data(file_path):
    if file_path.endswith('.csv'):
        return pd.read_csv(file_path)
    elif file_path.endswith('.tsv'):
        return pd.read_csv(file_path, sep='\t')

def get_gene_pairs():
    genepairs_df = load_data(files["genepairs"])
    genes_df = load_data(files["genes"])

    split_genes = genepairs_df['Genes'].str.split(';', expand=True)
    if split_genes.shape[1] >= 2:
        genepairs_df['GeneName1'], genepairs_df['GeneName2'] = split_genes[0].str.strip(), split_genes[1].str.strip()
    else:
        genepairs_df['GeneName1'], genepairs_df['GeneName2'] = 'Unknown', 'Unknown'

    # Merging gene details from the genes DataFrame
    genepairs_df = genepairs_df.merge(genes_df, left_on='GeneName1', right_on='Gene Name', how='left', suffixes=('', '_1'))
    genepairs_df = genepairs_df.merge(genes_df, left_on='GeneName2', right_on='Gene Name', how='left', suffixes=('_1', '_2'))

    # Parsing and structuring variant information
    for idx in ['1', '2']:
        genepairs_df[f'Variants_{idx}_Details'] = genepairs_df[f'Variants_{idx}'].apply(parse_variants)

    # Convert DataFrame to a list of dictionaries
    list_of_dicts = genepairs_df.to_dict(orient='records')
    return list_of_dicts

def parse_variants(variant_str):
    """Parse variant string and return structured variant details for multiple possible variants.
    Skips entries without cDNA changes."""
    if not variant_str:
        return [{'Details': 'No variant info'}]

    variants_info = []
    # Splitting the string by semicolon to handle potential multiple variants in the string
    variant_list = variant_str.split(';')
    for variant in variant_list:
        variant = variant.strip()
        if ':' not in variant:
            # Skip variants that don't contain the gene:cDNA part
            continue

        try:
            # Split by the first comma to separate gene:cDNA change from protein change if present
            parts = variant.split(',', 1)
            gene_cdna = parts[0].split(':')
            gene = gene_cdna[0].strip()
            if len(gene_cdna) < 2:
                # If there's no cDNA change, skip this variant
                continue
            cdna_change = gene_cdna[1].strip()

            # Check if there's a protein change and extract it if present
            protein_change = "Unknown"
            if len(parts) > 1:
                protein_change = parts[1].strip()
                # Removing any prefix like 'p.' which is common in protein changes
                protein_change = protein_change.split(' ')[-1] if ' ' in protein_change else protein_change

            variants_info.append({
                'Gene': gene,
                'Cdna_Change': cdna_change,
                'Protein_Change': protein_change
            })
        except Exception as e:
            print(f"Error parsing variant '{variant}': {e}")
            variants_info.append({'Details': f"Error parsing variant '{variant}': {e}"})

    return variants_info

def get_variant_combinations():
    variant_combinations_df = load_data(files["variantcombinations"])
    snv_df = load_data(files["snv"])
    cnv_df = load_data(files["cnv"])
    variants_full_df = pd.concat([snv_df, cnv_df])

    variant_combinations_details = []
    for index, row in variant_combinations_df.iterrows():
        base_info = {
            "OLIDA_ID": row["OLIDA ID"],
            "Disease": row["Diseases"],
            "Oligogenic_Effect": row["Oligogenic Effect"],
            "FINALmeta": int(row["FINALmeta"]),
            "FUNmeta": int(row["FUNmeta"]),
            "VARmeta": int(row["VARmeta"]),
            "GENEmeta": int(row["GENEmeta"]),
            "STATmeta": int(row["STATmeta"])
        }

        # Container for all variants of a single row
        variants_info = {}

        for idx, variant in enumerate(row["Associated Variants"].split(';')):
            parts = variant.split(':')
            if len(parts) > 3:
                gene = parts[1]
                genomic_positions = parts[2].split(',')
                cdna_change = parts[3].split(',')[0]
                protein_change = parts[3].split(',')[1] if len(parts[3].split(',')) > 1 else "None"
                zygosity = parts[4] if len(parts) > 4 else "Unknown"

                # Process and fetch variant-specific details
                variant_details = process_variant(variants_full_df, gene, cdna_change)

                # Assign variant-specific details to a unique key for each variant
                variants_info[f"Variant_{idx+1}"] = {
                    "Gene": gene,
                    "Genomic_Position_Hg19": genomic_positions[0] if len(genomic_positions) > 0 else "N.A.",
                    "Genomic_Position_Hg38": genomic_positions[1] if len(genomic_positions) > 1 else "N.A.",
                    "Cdna_Change": cdna_change,
                    "Protein_Change": protein_change,
                    "Zygosity": zygosity,
                    **variant_details
                }
            else:
                variants_info[f"Variant_{idx+1}"] = {"Details": "Incomplete variant data"}

        # Combine the base info with all variants info under the same entry
        full_entry = {**base_info, **variants_info}
        variant_combinations_details.append(full_entry)

    return variant_combinations_details

def process_variant(variants_df, gene, cdna_change):
    cdna_change_escaped = re.escape(cdna_change)
    variant = variants_df[(variants_df['Gene'] == gene) & (variants_df['Cdna Change'].str.contains(cdna_change_escaped, na=False))]
    if not variant.empty:
        variant_info = variant.iloc[0].to_dict()
        formatted_info = {k.replace(' ', '_'): v for k, v in variant_info.items()}  # Replace spaces with underscores in keys
        return formatted_info
    return {'Details': 'Variant not found'}

def extract_negative_pairs(extractor, num_pairs, length_range=(200, 1000), min_separation=1000000):
    negative_pairs = []
    while len(negative_pairs) < num_pairs:
        # Extract two sequences
        sequences = extractor.extract_random_sequence(length_range=length_range, num_sequences=2)
        if len(sequences) < 2:
            continue  # In case the extraction fails or does not return enough sequences
        seq1, seq2 = sequences[0], sequences[1]
        # Check if they are negative pairs:
        # They should either be on different chromosomes or on the same chromosome but far apart
        if seq1[0].chrom != seq2[0].chrom or abs(seq1[0].start - seq2[0].start) >= min_separation:
            negative_pairs.append((seq1, seq2))
    return negative_pairs

def load_and_process_negative_pairs(file_path='./root/data/1kgp_trainingset_hg38_v2_combs.txt', Seq_length=20, num_records=None, genome='hg38'):
    # Load the data
    data = []
    data_1kgp = pd.read_csv(file_path, delimiter='\t', index_col=False)

    # Initialize the LiftOver object for hg19 to hg38
    if genome == "hg19":
        lo = LiftOver('hg19', 'hg38')
    genome_extractor = GenomeSequenceExtractor()

    # Iterate through each row in the DataFrame
    for _, row in data_1kgp.iterrows():
        try:
            variant_combo_alternate = []
            variant_combo_reference = []
            for gene_variant in ['GeneA_variant', 'GeneB_variant']:
                # Check if the gene_variant data is not NaN and is a string
                if pd.isna(row[gene_variant]) or not isinstance(row[gene_variant], str):
                    raise ValueError(f"Invalid or missing variant data in row: {row}")

                # Extracting chromosome and position data
<<<<<<< HEAD
                chrom, pos, ref, alt, zygosity = row[gene_variant].split(':')

                pos = int(pos) - 1  # Convert to 0-based for pyliftover
=======
                chrom, pos, ref, alt, zygosity = row[gene_variant].split('/')[0].split(':')
>>>>>>> 352ed727

                if genome == "hg19":                
                    pos = int(pos) - 1  # Convert to 0-based for pyliftover

                    # Convert hg19 to hg38
                    converted = lo.convert_coordinate('chr' + chrom, pos)
                    if not converted:
                        raise ValueError(f"Conversion failed for {chrom}:{pos+1}")

                    # Get the new chromosome and position
                    new_chrom, new_pos, _, _ = converted[0]
                    new_pos += 1  # Convert back to 1-based
                else:
                    new_chrom = chrom ; new_pos = pos                

<<<<<<< HEAD
                # Get the new chromosome and position
                new_chrom, new_pos, _, _ = converted[0]
                new_pos += 1  # Convert back to 1-based

=======
>>>>>>> 352ed727
                # Create record for sequence extraction
                record = {
                    'Chromosome': new_chrom.replace('chr', ''),  # Remove 'chr' if not needed
                    'Position': new_pos,
                    'Reference Base': ref,
                    'Alternate Base': alt,
                    'ID': row['Combination_ID']
                }
                # Extract sequences
                reference, alternate = genome_extractor.extract_sequence_from_record(record, Seq_length)

                variant_combo_reference.append(reference)
                variant_combo_alternate.append(alternate)

            variant_combo_reference = 'N'.join(variant_combo_reference)
            variant_combo_alternate = 'N'.join(variant_combo_alternate)

            # Append processed data (assuming negative examples have a label '0')
            x = [variant_combo_reference, variant_combo_alternate, "1000 Genome Project"]
            y = 0
            data.append([x, y])

        except Exception as e:
            print(f"Skipping due to error: {e}")
            continue

    if num_records:
        return data[:num_records]

    return data

def get_olida(Seq_length, limit=None):
    variant_combinations = get_variant_combinations()
    data = []
    genome_extractor = GenomeSequenceExtractor(Seq_length)
    for index, variant_combo in tqdm(enumerate(variant_combinations)):
        if limit and index >= limit:
            break

        variant_combo_reference = []
        variant_combo_alternate = []
        if variant_combo['FINALmeta'] >= 1:
            try:
                for variant in ['Variant_1', 'Variant_2']:
                    # Check if key elements are present in the variant data
                    if all(key in variant_combo[variant] for key in ['Chromosome', 'Genomic_Position_Hg38', 'Ref_Allele', 'Alt_Allele']) and \
                        all(variant_combo[variant][key] != "N.A." and not (isinstance(variant_combo[variant][key], float)) for key in ['Chromosome', 'Genomic_Position_Hg38', 'Ref_Allele', 'Alt_Allele']):
                        record = {
                                'Chromosome': variant_combo[variant]['Chromosome'],
                                'Position': int(variant_combo[variant]['Genomic_Position_Hg38']),
                                'Reference Base': variant_combo[variant]['Ref_Allele'],
                                'Alternate Base': variant_combo[variant]['Alt_Allele'],
                                'ID': variant_combo['OLIDA_ID']
                            }

                        reference, alternate = genome_extractor.extract_sequence_from_record(record, Seq_length)
                        variant_combo_reference.append(reference)
                        variant_combo_alternate.append(alternate)
                    else:
                        raise ValueError("Missing required variant information")

                variant_combo_reference = 'N'.join(variant_combo_reference)
                variant_combo_alternate = 'N'.join(variant_combo_alternate)
                x, y = [variant_combo_reference, variant_combo_alternate, variant_combo['Disease']], 1
                data.append([x, y])

            except Exception as e:
                print(f"Skipping variant combination due to error: {e}")
                continue

    negative_examples = load_and_process_negative_pairs(Seq_length=Seq_length)
    data += negative_examples
    random.shuffle(data)
    return data<|MERGE_RESOLUTION|>--- conflicted
+++ resolved
@@ -183,13 +183,8 @@
                     raise ValueError(f"Invalid or missing variant data in row: {row}")
 
                 # Extracting chromosome and position data
-<<<<<<< HEAD
-                chrom, pos, ref, alt, zygosity = row[gene_variant].split(':')
-
-                pos = int(pos) - 1  # Convert to 0-based for pyliftover
-=======
+
                 chrom, pos, ref, alt, zygosity = row[gene_variant].split('/')[0].split(':')
->>>>>>> 352ed727
 
                 if genome == "hg19":                
                     pos = int(pos) - 1  # Convert to 0-based for pyliftover
@@ -205,13 +200,7 @@
                 else:
                     new_chrom = chrom ; new_pos = pos                
 
-<<<<<<< HEAD
-                # Get the new chromosome and position
-                new_chrom, new_pos, _, _ = converted[0]
-                new_pos += 1  # Convert back to 1-based
-
-=======
->>>>>>> 352ed727
+
                 # Create record for sequence extraction
                 record = {
                     'Chromosome': new_chrom.replace('chr', ''),  # Remove 'chr' if not needed
